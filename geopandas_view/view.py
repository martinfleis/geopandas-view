--- conflicted
+++ resolved
@@ -243,44 +243,26 @@
             categorical = True
 
     if categorical:
-<<<<<<< HEAD
-        cat = pd.Categorical(gdf[column])
+        cat = pd.Categorical(gdf[column], categories=categories)
         N = len(cat.categories)
-=======
-        cat = pd.Categorical(gdf[column], categories=categories)
->>>>>>> 149ddf0c
         cmap = cmap if cmap else "tab20"
 
         # colormap exists in matplotlib
         if cmap in plt.colormaps():
 
             color = np.apply_along_axis(
-<<<<<<< HEAD
                 colors.to_hex, 1, cm.get_cmap(cmap, N)(cat.codes)
             )
             legend_colors = np.apply_along_axis(
                 colors.to_hex, 1, cm.get_cmap(cmap, N)(range(N))
-=======
-                colors.to_hex, 1, cm.get_cmap(cmap, len(cat.categories))(cat.codes)
->>>>>>> 149ddf0c
             )
 
         # custom list of colors
         elif pd.api.types.is_list_like(cmap):
-<<<<<<< HEAD
             if N > len(cmap):
                 cmap = cmap * (N // len(cmap) + 1)
             color = np.take(cmap, cat.codes)
             legend_colors = np.take(cmap, range(N))
-=======
-            if len(cat.categories) > len(cmap):
-                color = np.take(
-                    cmap * (len(cat.categories) // len(cmap) + 1),
-                    cat.codes,
-                )
-            else:
-                color = np.take(cmap, cat.codes)
->>>>>>> 149ddf0c
 
         else:
             raise ValueError(
