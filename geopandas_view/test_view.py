import folium
import geopandas as gpd
import matplotlib.cm as cm
import matplotlib.colors as colors
import contextily
import numpy as np
import pandas as pd
import pytest

from geopandas_view import view

nybb = gpd.read_file(gpd.datasets.get_path("nybb"))
world = gpd.read_file(gpd.datasets.get_path("naturalearth_lowres"))
cities = gpd.read_file(gpd.datasets.get_path("naturalearth_lowres"))
world["range"] = range(len(world))
missing = world.copy()
np.random.seed(42)
missing.loc[np.random.choice(missing.index, 40), "continent"] = np.nan
missing.loc[np.random.choice(missing.index, 40), "pop_est"] = np.nan


def _fetch_map_string(m):
    out = m._parent.render()
    out_str = "".join(out.split())
    return out_str


def test_simple_pass():
    """Make sure default pass"""
    m = view(nybb)
    m = view(world)
    m = view(cities)
    m = view(world.geometry)


def test_choropleth_pass():
    """Make sure default choropleth pass"""
    m = view(world, column="pop_est")


def test_map_settings_default():
    """Check default map settings"""
    m = view(world)
    assert m.location == [
        pytest.approx(-3.1774349999999956, rel=1e-6),
        pytest.approx(2.842170943040401e-14, rel=1e-6),
    ]
    assert m.options["zoom"] == 10
    assert m.options["zoomControl"] == True
    assert m.position == "relative"
    assert m.height == (100.0, "%")
    assert m.width == (100.0, "%")
    assert m.left == (0, "%")
    assert m.top == (0, "%")
    assert m.global_switches.no_touch is False
    assert m.global_switches.disable_3d is False
    assert "openstreetmap" in m.to_dict()["children"].keys()


def test_map_settings_custom():
    """Check custom map settins"""
    m = view(nybb, zoom_control=False, width=200, height=200, tiles="CartoDB positron")
    assert m.location == [
        pytest.approx(40.70582377450201, rel=1e-6),
        pytest.approx(-73.9778006856748, rel=1e-6),
    ]
    assert m.options["zoom"] == 10
    assert m.options["zoomControl"] == False
    assert m.height == (200.0, "px")
    assert m.width == (200.0, "px")
    assert "cartodbpositron" in m.to_dict()["children"].keys()

    # custom XYZ tiles
    m = view(
        nybb,
        zoom_control=False,
        width=200,
        height=200,
        tiles="https://mt1.google.com/vt/lyrs=m&x={x}&y={y}&z={z}",
        attr="Google",
    )

    out_str = _fetch_map_string(m)
    assert (
        'tileLayer("https://mt1.google.com/vt/lyrs=m\\u0026x={x}\\u0026y={y}\\u0026z={z}",{"attribution":"Google"'
        in out_str
    )


def test_simple_color():
    """Check color settings"""
    # single named color
    m = view(nybb, color="red")
    out_str = _fetch_map_string(m)
    assert '"fillColor":"red"' in out_str

    # list of colors
    colors = ["#333333", "#367324", "#95824f", "#fcaa00", "#ffcc33"]
    m2 = view(nybb, color=colors)
    out_str = _fetch_map_string(m2)
    for c in colors:
        assert f'"fillColor":"{c}"' in out_str

    # column of colors
    df = nybb.copy()
    df["colors"] = colors
    m3 = view(df, color="colors")
    out_str = _fetch_map_string(m3)
    for c in colors:
        assert f'"fillColor":"{c}"' in out_str

    # line GeoSeries
    m4 = view(nybb.boundary, color="red")
    out_str = _fetch_map_string(m4)
    assert '"fillColor":"red"' in out_str


def test_choropleth_linear():
    """Check choropleth colors"""
    # default cmap
    m = view(nybb, column="Shape_Leng")
    out_str = _fetch_map_string(m)
    assert 'color":"#440154"' in out_str
    assert 'color":"#fde725"' in out_str
    assert 'color":"#50c46a"' in out_str
    assert 'color":"#481467"' in out_str
    assert 'color":"#3d4e8a"' in out_str

    # named cmap
    m = view(nybb, column="Shape_Leng", cmap="PuRd")
    out_str = _fetch_map_string(m)
    assert 'color":"#f7f4f9"' in out_str
    assert 'color":"#67001f"' in out_str
    assert 'color":"#d31760"' in out_str
    assert 'color":"#f0ecf5"' in out_str
    assert 'color":"#d6bedc"' in out_str


def test_choropleth_mapclassify():
    """Mapclassify bins"""
    # quantiles
    m = view(nybb, column="Shape_Leng", scheme="quantiles")
    out_str = _fetch_map_string(m)
    assert 'color":"#21918c"' in out_str
    assert 'color":"#3b528b"' in out_str
    assert 'color":"#5ec962"' in out_str
    assert 'color":"#fde725"' in out_str
    assert 'color":"#440154"' in out_str

    # headtail
    m = view(world, column="pop_est", scheme="headtailbreaks")
    out_str = _fetch_map_string(m)
    assert '"fillColor":"#3b528b"' in out_str
    assert '"fillColor":"#21918c"' in out_str
    assert '"fillColor":"#5ec962"' in out_str
    assert '"fillColor":"#fde725"' in out_str
    assert '"fillColor":"#440154"' in out_str
    # custom k
    m = view(world, column="pop_est", scheme="naturalbreaks", k=3)
    out_str = _fetch_map_string(m)
    assert '"fillColor":"#21918c"' in out_str
    assert '"fillColor":"#fde725"' in out_str
    assert '"fillColor":"#440154"' in out_str


def test_categorical():
    """Categorical maps"""
    # auto detection
    m = view(world, column="continent")
    out_str = _fetch_map_string(m)
    assert 'color":"#9467bd","continent":"Europe"' in out_str
    assert 'color":"#c49c94","continent":"NorthAmerica"' in out_str
    assert 'color":"#1f77b4","continent":"Africa"' in out_str
    assert 'color":"#98df8a","continent":"Asia"' in out_str
    assert 'color":"#ff7f0e","continent":"Antarctica"' in out_str
    assert 'color":"#9edae5","continent":"SouthAmerica"' in out_str
    assert 'color":"#7f7f7f","continent":"Oceania"' in out_str
    assert 'color":"#dbdb8d","continent":"Sevenseas(openocean)"' in out_str

    # forced categorical
    m = view(nybb, column="BoroCode", categorical=True)
    out_str = _fetch_map_string(m)
    assert 'color":"#9edae5"' in out_str
    assert 'color":"#c7c7c7"' in out_str
    assert 'color":"#8c564b"' in out_str
    assert 'color":"#1f77b4"' in out_str
    assert 'color":"#98df8a"' in out_str

    # pandas.Categorical
    df = world.copy()
    df["categorical"] = pd.Categorical(df["name"])
    m = view(df, column="categorical")
    out_str = _fetch_map_string(m)
    for c in np.apply_along_axis(colors.to_hex, 1, cm.tab20(range(20))):
        assert f'"fillColor":"{c}"' in out_str

    # custom cmap
    m = view(nybb, column="BoroName", cmap="Set1")
    out_str = _fetch_map_string(m)
    assert 'color":"#999999"' in out_str
    assert 'color":"#a65628"' in out_str
    assert 'color":"#4daf4a"' in out_str
    assert 'color":"#e41a1c"' in out_str
    assert 'color":"#ff7f00"' in out_str

    # custom list of colors
    cmap = ["#333432", "#3b6e8c", "#bc5b4f", "#8fa37e", "#efc758"]
    m = view(nybb, column="BoroName", cmap=cmap)
    out_str = _fetch_map_string(m)
    for c in cmap:
        assert f'"fillColor":"{c}"' in out_str

    # shorter list (to make it repeat)
    cmap = ["#333432", "#3b6e8c"]
    m = view(nybb, column="BoroName", cmap=cmap)
    out_str = _fetch_map_string(m)
    for c in cmap:
        assert f'"fillColor":"{c}"' in out_str

    with pytest.raises(ValueError, match="'cmap' is invalid."):
        view(nybb, column="BoroName", cmap="nonsense")


def test_categories():
    m = view(
        nybb[["BoroName", "geometry"]],
        column="BoroName",
        categories=["Brooklyn", "Staten Island", "Queens", "Bronx", "Manhattan"],
    )
    out_str = _fetch_map_string(m)
    assert '"Bronx","__folium_color":"#c7c7c7"' in out_str
    assert '"Manhattan","__folium_color":"#9edae5"' in out_str
    assert '"Brooklyn","__folium_color":"#1f77b4"' in out_str
    assert '"StatenIsland","__folium_color":"#98df8a"' in out_str
    assert '"Queens","__folium_color":"#8c564b"' in out_str

    df = nybb.copy()
    df["categorical"] = pd.Categorical(df["BoroName"])
    with pytest.raises(ValueError, match="Cannot specify 'categories'"):
        view(df, "categorical", categories=["Brooklyn", "Staten Island"])


def test_column_values():
    """
    Check that the dataframe plot method returns same values with an
    input string (column in df), pd.Series, or np.array
    """
    column_array = np.array(world["pop_est"])
    m1 = view(world, column="pop_est")  # column name
    m2 = view(world, column=column_array)  # np.array
    m3 = view(world, column=world["pop_est"])  # pd.Series
    assert m1.location == m2.location == m3.location

    m1_fields = view(world, column=column_array, tooltip=True, popup=True)
    out1_fields_str = _fetch_map_string(m1_fields)
    assert (
        'fields=["pop_est","continent","name","iso_a3","gdp_md_est","range"]'
        in out1_fields_str
    )
    assert (
        'aliases=["pop_est","continent","name","iso_a3","gdp_md_est","range"]'
        in out1_fields_str
    )

    m2_fields = view(world, column=world["pop_est"], tooltip=True, popup=True)
    out2_fields_str = _fetch_map_string(m2_fields)
    assert (
        'fields=["pop_est","continent","name","iso_a3","gdp_md_est","range"]'
        in out2_fields_str
    )
    assert (
        'aliases=["pop_est","continent","name","iso_a3","gdp_md_est","range"]'
        in out2_fields_str
    )

    # GeoDataframe and the given list have different number of rows
    with pytest.raises(ValueError, match="different number of rows"):
        view(world, column=np.array([1, 2, 3]))


def test_no_crs():
    """Naive geometry get no tiles"""
    df = world.copy()
    df.crs = None
    m = view(df)
    assert "openstreetmap" not in m.to_dict()["children"].keys()


def test_style_kwds():
    """Style keywords"""
    m = view(world, style_kwds=dict(fillOpacity=0.1, weight=0.5, fillColor="orange"))
    out_str = _fetch_map_string(m)
    assert '"fillColor":"orange","fillOpacity":0.1,"weight":0.5' in out_str
    m = view(world, column="pop_est", style_kwds=dict(color="black"))
    assert '"color":"black"' in _fetch_map_string(m)


def test_tooltip():
    """Test tooltip"""
    # default with no tooltip or popup
    m = view(world)
    assert "GeoJsonTooltip" not in str(m.to_dict())
    assert "GeoJsonPopup" not in str(m.to_dict())

    # True
    m = view(world, tooltip=True, popup=True)
    assert "GeoJsonTooltip" in str(m.to_dict())
    assert "GeoJsonPopup" in str(m.to_dict())
    out_str = _fetch_map_string(m)
    assert (
        'fields=["pop_est","continent","name","iso_a3","gdp_md_est","range"]' in out_str
    )
    assert (
        'aliases=["pop_est","continent","name","iso_a3","gdp_md_est","range"]'
        in out_str
    )

    # True choropleth
    m = view(world, column="pop_est", tooltip=True, popup=True)
    assert "GeoJsonTooltip" in str(m.to_dict())
    assert "GeoJsonPopup" in str(m.to_dict())
    out_str = _fetch_map_string(m)
    assert (
        'fields=["pop_est","continent","name","iso_a3","gdp_md_est","range"]' in out_str
    )
    assert (
        'aliases=["pop_est","continent","name","iso_a3","gdp_md_est","range"]'
        in out_str
    )

    # single column
    m = view(world, tooltip="pop_est", popup="iso_a3")
    out_str = _fetch_map_string(m)
    assert 'fields=["pop_est"]' in out_str
    assert 'aliases=["pop_est"]' in out_str
    assert 'fields=["iso_a3"]' in out_str
    assert 'aliases=["iso_a3"]' in out_str

    # list
    m = view(world, tooltip=["pop_est", "continent"], popup=["iso_a3", "gdp_md_est"])
    out_str = _fetch_map_string(m)
    assert 'fields=["pop_est","continent"]' in out_str
    assert 'aliases=["pop_est","continent"]' in out_str
    assert 'fields=["iso_a3","gdp_md_est"' in out_str
    assert 'aliases=["iso_a3","gdp_md_est"]' in out_str

    # number
    m = view(world, tooltip=2, popup=2)
    out_str = _fetch_map_string(m)
    assert 'fields=["pop_est","continent"]' in out_str
    assert 'aliases=["pop_est","continent"]' in out_str

    # keywords tooltip
    m = view(
        world,
        tooltip=True,
        popup=False,
        tooltip_kwds=dict(aliases=[0, 1, 2, 3, 4, 5], sticky=False),
    )
    out_str = _fetch_map_string(m)
    assert (
        'fields=["pop_est","continent","name","iso_a3","gdp_md_est","range"]' in out_str
    )
    assert "aliases=[0,1,2,3,4,5]" in out_str
    assert '"sticky":false' in out_str

    # keywords popup
    m = view(
        world,
        tooltip=False,
        popup=True,
        popup_kwds=dict(aliases=[0, 1, 2, 3, 4, 5]),
    )
    out_str = _fetch_map_string(m)
    assert (
        'fields=["pop_est","continent","name","iso_a3","gdp_md_est","range"]' in out_str
    )
    assert "aliases=[0,1,2,3,4,5]" in out_str
    assert "<th>${aliases[i]" in out_str

    # no labels
    m = view(
        world,
        tooltip=True,
        popup=True,
        tooltip_kwds=dict(labels=False),
        popup_kwds=dict(labels=False),
    )
    out_str = _fetch_map_string(m)
    assert "<th>${aliases[i]" not in out_str


def test_custom_markers():
    # Markers
    m = view(
        cities,
        marker_type="marker",
        marker_kwds={"icon": folium.Icon(icon="star")},
    )
    assert ""","icon":"star",""" in _fetch_map_string(m)

    # Circle Markers
    m = view(cities, marker_type="circle", marker_kwds={"fill_color": "red"})
    assert ""","fillColor":"red",""" in _fetch_map_string(m)

    # Folium Markers
    m = view(
        cities,
        marker_type=folium.Circle(
            radius=4, fill_color="orange", fill_opacity=0.4, color="black", weight=1
        ),
    )
    assert ""","color":"black",""" in _fetch_map_string(m)

    # Circle
    m = view(cities, marker_type="circle_marker", marker_kwds={"radius": 10})
    assert ""","radius":10,""" in _fetch_map_string(m)

    # Unsupported Markers
    with pytest.raises(
        ValueError, match="Only 'marker', 'circle', and 'circle_marker' are supported"
    ):
        view(cities, marker_type="dummy")


def test_categorical_legend():
    m = view(world, column="continent", legend=True)
    out = m.get_root().render()
    out_str = "".join(out.split())

    assert "#1f77b4'></span>Africa" in out_str
    assert "#ff7f0e'></span>Antarctica" in out_str
    assert "#98df8a'></span>Asia" in out_str
    assert "#9467bd'></span>Europe" in out_str
    assert "#c49c94'></span>NorthAmerica" in out_str
    assert "#7f7f7f'></span>Oceania" in out_str
    assert "#dbdb8d'></span>Sevenseas(openocean)" in out_str
    assert "#9edae5'></span>SouthAmerica" in out_str


def test_vmin_vmax():
    df = world.copy()
    df["range"] = range(len(df))
    m = view(df, "range", vmin=-100, vmax=1000)
    out_str = _fetch_map_string(m)
    assert 'case"176":return{"color":"#3b528b","fillColor":"#3b528b"' in out_str
    assert 'case"119":return{"color":"#414287","fillColor":"#414287"' in out_str
    assert 'case"3":return{"color":"#482173","fillColor":"#482173"' in out_str

    with pytest.warns(UserWarning, match="vmin' cannot be higher than minimum value"):
        m = view(df, "range", vmin=100000)

    with pytest.warns(UserWarning, match="'vmax' cannot be lower than maximum value"):
        m = view(df, "range", vmax=10)


def test_missing_vals():
    m = view(missing, "continent")
    assert '"fillColor":null' in _fetch_map_string(m)

    m = view(missing, "pop_est")
    assert '"fillColor":null' in _fetch_map_string(m)

    m = view(missing, "pop_est", missing_kwds=dict(color="red"))
    assert '"fillColor":"red"' in _fetch_map_string(m)

    m = view(missing, "continent", missing_kwds=dict(color="red"))
    assert '"fillColor":"red"' in _fetch_map_string(m)


def test_categorical_legend():
    m = view(world, "continent", legend=True)
    out_str = _fetch_map_string(m)
    assert "#1f77b4'></span>Africa" in out_str
    assert "#ff7f0e'></span>Antarctica" in out_str
    assert "#98df8a'></span>Asia" in out_str
    assert "#9467bd'></span>Europe" in out_str
    assert "#c49c94'></span>NorthAmerica" in out_str
    assert "#7f7f7f'></span>Oceania" in out_str
    assert "#dbdb8d'></span>Sevenseas(openocean)" in out_str
    assert "#9edae5'></span>SouthAmerica" in out_str

    m = view(missing, "continent", legend=True, missing_kwds={"color": "red"})
    out_str = _fetch_map_string(m)
    assert "red'></span>NaN" in out_str


def test_colorbar():
    m = view(world, "range", legend=True)
    out_str = _fetch_map_string(m)
    assert "attr(\"id\",'legend')" in out_str
    assert "text('range')" in out_str

    m = view(world, "range", legend=True, legend_kwds=dict(caption="my_caption"))
    out_str = _fetch_map_string(m)
    assert "attr(\"id\",'legend')" in out_str
    assert "text('my_caption')" in out_str

    m = view(missing, "pop_est", legend=True, missing_kwds=dict(color="red"))
    out_str = _fetch_map_string(m)
    assert "red'></span>NaN" in out_str

    # do not scale legend
    m = view(
        world,
        "pop_est",
        legend=True,
        legend_kwds=dict(scale=False),
        scheme="Headtailbreaks",
    )
    out_str = _fetch_map_string(m)
    assert out_str.count("#440154ff") == 100
    assert out_str.count("#3b528bff") == 100
    assert out_str.count("#21918cff") == 100
    assert out_str.count("#5ec962ff") == 100
    assert out_str.count("#fde725ff") == 100

    # scale legend accorrdingly
    m = view(
        world,
        "pop_est",
        legend=True,
        scheme="Headtailbreaks",
    )
    out_str = _fetch_map_string(m)
    assert out_str.count("#440154ff") == 16
    assert out_str.count("#3b528bff") == 51
    assert out_str.count("#21918cff") == 133
    assert out_str.count("#5ec962ff") == 282
    assert out_str.count("#fde725ff") == 18

    # discrete cmap
    m = view(world, "pop_est", legend=True, cmap="Pastel2")
    out_str = _fetch_map_string(m)

    assert out_str.count("b3e2cdff") == 63
    assert out_str.count("fdcdacff") == 62
    assert out_str.count("cbd5e8ff") == 63
    assert out_str.count("f4cae4ff") == 62
    assert out_str.count("e6f5c9ff") == 62
    assert out_str.count("fff2aeff") == 63
    assert out_str.count("f1e2ccff") == 62
    assert out_str.count("ccccccff") == 63


def test_providers():
    m = view(nybb, tiles=contextily.providers.CartoDB.PositronNoLabels)
    out_str = _fetch_map_string(m)

    assert (
        '"https://{s}.basemaps.cartocdn.com/light_nolabels/{z}/{x}/{y}.png"' in out_str
    )
    assert '"attribution":"(C)OpenStreetMapcontributors(C)CARTO"' in out_str
    assert '"maxNativeZoom":19,"maxZoom":19,"minZoom":0' in out_str


def test_linearrings():
    rings = nybb.explode().exterior
    m = view(rings)
    out_str = _fetch_map_string(m)

    assert out_str.count("LineString") == len(rings)


def test_mapclassify_categorical_legend():
    m = view(
        missing,
        column="pop_est",
        legend=True,
        scheme="naturalbreaks",
        missing_kwds=dict(color="red", label="Missing"),
        legend_kwds=dict(colorbar=False, interval=True),
    )
    out_str = _fetch_map_string(m)

    strings = [
        "[140.00,33986655.00]",
        "(33986655.00,105350020.00]",
        "(105350020.00,207353391.00]",
        "(207353391.00,326625791.00]",
        "(326625791.00,1379302771.00]",
        "Missing",
    ]
    for s in strings:
        assert s in out_str

    # interval=False
    m = view(
        missing,
        column="pop_est",
        legend=True,
        scheme="naturalbreaks",
        missing_kwds=dict(color="red", label="Missing"),
        legend_kwds=dict(colorbar=False, interval=False),
    )
    out_str = _fetch_map_string(m)

    strings = [
        ">140.00,33986655.00",
        ">33986655.00,105350020.00",
        ">105350020.00,207353391.00",
        ">207353391.00,326625791.00",
        ">326625791.00,1379302771.00",
        "Missing",
    ]
    for s in strings:
        assert s in out_str

    # custom labels
    m = view(
        world,
        column="pop_est",
        legend=True,
        scheme="naturalbreaks",
        k=5,
        legend_kwds=dict(colorbar=False, labels=["s", "m", "l", "xl", "xxl"]),
    )
    out_str = _fetch_map_string(m)

    strings = [">s<", ">m<", ">l<", ">xl<", ">xxl<"]
    for s in strings:
        assert s in out_str

    # fmt
    m = view(
        missing,
        column="pop_est",
        legend=True,
        scheme="naturalbreaks",
        missing_kwds=dict(color="red", label="Missing"),
        legend_kwds=dict(colorbar=False, fmt="{:.0f}"),
    )
    out_str = _fetch_map_string(m)

    strings = [
        ">140,33986655",
        ">33986655,105350020",
        ">105350020,207353391",
        ">207353391,326625791",
        ">326625791,1379302771",
        "Missing",
    ]
    for s in strings:
        assert s in out_str

<<<<<<< HEAD

def test_given_m():
    "Check that geometry is mapped onto a given folium.Map"
    m = folium.Map()
    view(nybb, m=m)

    out_str = _fetch_map_string(m)

    assert out_str.count("BoroCode") == 5
    # should not change map settings
    assert m.options["zoom"] == 1
=======
def test_highlight():
    m = view(nybb, highlight=True)
    out_str = _fetch_map_string(m)

    assert '"fillOpacity":0.75' in out_str

    m = view(nybb, highlight=True, highlight_kwds=dict(fillOpacity=1, color='red'))
    out_str = _fetch_map_string(m)
    
    assert '{"color":"red","fillOpacity":1}' in out_str
>>>>>>> d907a1cf
<|MERGE_RESOLUTION|>--- conflicted
+++ resolved
@@ -643,7 +643,6 @@
     for s in strings:
         assert s in out_str
 
-<<<<<<< HEAD
 
 def test_given_m():
     "Check that geometry is mapped onto a given folium.Map"
@@ -655,7 +654,7 @@
     assert out_str.count("BoroCode") == 5
     # should not change map settings
     assert m.options["zoom"] == 1
-=======
+
 def test_highlight():
     m = view(nybb, highlight=True)
     out_str = _fetch_map_string(m)
@@ -665,5 +664,4 @@
     m = view(nybb, highlight=True, highlight_kwds=dict(fillOpacity=1, color='red'))
     out_str = _fetch_map_string(m)
     
-    assert '{"color":"red","fillOpacity":1}' in out_str
->>>>>>> d907a1cf
+    assert '{"color":"red","fillOpacity":1}' in out_str