import folium
import geopandas as gpd
import matplotlib.cm as cm
import matplotlib.colors as colors
<<<<<<< HEAD
import contextily
=======
import numpy as np
import pandas as pd
import pytest

>>>>>>> 69ad10c3
from geopandas_view import view

nybb = gpd.read_file(gpd.datasets.get_path("nybb"))
world = gpd.read_file(gpd.datasets.get_path("naturalearth_lowres"))
cities = gpd.read_file(gpd.datasets.get_path("naturalearth_lowres"))
world["range"] = range(len(world))
missing = world.copy()
missing.loc[np.random.choice(missing.index, 40), "continent"] = np.nan
missing.loc[np.random.choice(missing.index, 40), "pop_est"] = np.nan


def _fetch_map_string(m):
    out = m._parent.render()
    out_str = "".join(out.split())
    return out_str


def test_simple_pass():
    """Make sure default pass"""
    m = view(nybb)
    m = view(world)
    m = view(cities)
    m = view(world.geometry)


def test_choropleth_pass():
    """Make sure default choropleth pass"""
    m = view(world, column="pop_est")


def test_map_settings_default():
    """Check default map settings"""
    m = view(world)
    assert m.location == [
        pytest.approx(-3.1774349999999956, rel=1e-6),
        pytest.approx(2.842170943040401e-14, rel=1e-6),
    ]
    assert m.options["zoom"] == 10
    assert m.options["zoomControl"] == True
    assert m.position == "relative"
    assert m.height == (100.0, "%")
    assert m.width == (100.0, "%")
    assert m.left == (0, "%")
    assert m.top == (0, "%")
    assert m.global_switches.no_touch is False
    assert m.global_switches.disable_3d is False
    assert "openstreetmap" in m.to_dict()["children"].keys()


def test_map_settings_custom():
    """Check custom map settins"""
    m = view(nybb, zoom_control=False, width=200, height=200, tiles="CartoDB positron")
    assert m.location == [
        pytest.approx(40.70582377450201, rel=1e-6),
        pytest.approx(-73.9778006856748, rel=1e-6),
    ]
    assert m.options["zoom"] == 10
    assert m.options["zoomControl"] == False
    assert m.height == (200.0, "px")
    assert m.width == (200.0, "px")
    assert "cartodbpositron" in m.to_dict()["children"].keys()

    # custom XYZ tiles
    m = view(
        nybb,
        zoom_control=False,
        width=200,
        height=200,
        tiles="https://mt1.google.com/vt/lyrs=m&x={x}&y={y}&z={z}",
        attr="Google",
    )

    out_str = _fetch_map_string(m)
    assert (
        'tileLayer("https://mt1.google.com/vt/lyrs=m\\u0026x={x}\\u0026y={y}\\u0026z={z}",{"attribution":"Google"'
        in out_str
    )


def test_simple_color():
    """Check color settings"""
    # single named color
    m = view(nybb, color="red")
    out_str = _fetch_map_string(m)
    assert '"fillColor":"red"' in out_str

    # list of colors
    colors = ["#333333", "#367324", "#95824f", "#fcaa00", "#ffcc33"]
    m2 = view(nybb, color=colors)
    out_str = _fetch_map_string(m2)
    for c in colors:
        assert f'"fillColor":"{c}"' in out_str

    # column of colors
    df = nybb.copy()
    df["colors"] = colors
    m3 = view(df, color="colors")
    out_str = _fetch_map_string(m3)
    for c in colors:
        assert f'"fillColor":"{c}"' in out_str

    # line GeoSeries
    m4 = view(nybb.boundary, color="red")
    out_str = _fetch_map_string(m4)
    assert '"fillColor":"red"' in out_str


def test_choropleth_linear():
    """Check choropleth colors"""
    # default cmap
    m = view(nybb, column="Shape_Leng")
    out_str = _fetch_map_string(m)
    assert 'color":"#440154"' in out_str
    assert 'color":"#fde725"' in out_str
    assert 'color":"#50c46a"' in out_str
    assert 'color":"#481467"' in out_str
    assert 'color":"#3d4e8a"' in out_str

    # named cmap
    m = view(nybb, column="Shape_Leng", cmap="PuRd")
    out_str = _fetch_map_string(m)
    assert 'color":"#f7f4f9"' in out_str
    assert 'color":"#67001f"' in out_str
    assert 'color":"#d31760"' in out_str
    assert 'color":"#f0ecf5"' in out_str
    assert 'color":"#d6bedc"' in out_str


def test_choropleth_mapclassify():
    """Mapclassify bins"""
    # quantiles
    m = view(nybb, column="Shape_Leng", scheme="quantiles")
    out_str = _fetch_map_string(m)
    assert 'color":"#21918c"' in out_str
    assert 'color":"#3b528b"' in out_str
    assert 'color":"#5ec962"' in out_str
    assert 'color":"#fde725"' in out_str
    assert 'color":"#440154"' in out_str

    # headtail
    m = view(world, column="pop_est", scheme="headtailbreaks")
    out_str = _fetch_map_string(m)
    assert '"fillColor":"#3b528b"' in out_str
    assert '"fillColor":"#21918c"' in out_str
    assert '"fillColor":"#5ec962"' in out_str
    assert '"fillColor":"#fde725"' in out_str
    assert '"fillColor":"#440154"' in out_str
    # custom k
    m = view(world, column="pop_est", scheme="naturalbreaks", k=3)
    out_str = _fetch_map_string(m)
    assert '"fillColor":"#21918c"' in out_str
    assert '"fillColor":"#fde725"' in out_str
    assert '"fillColor":"#440154"' in out_str


def test_categorical():
    """Categorical maps"""
    # auto detection
    m = view(world, column="continent")
    out_str = _fetch_map_string(m)
    assert 'color":"#9467bd","continent":"Europe"' in out_str
    assert 'color":"#c49c94","continent":"NorthAmerica"' in out_str
    assert 'color":"#1f77b4","continent":"Africa"' in out_str
    assert 'color":"#98df8a","continent":"Asia"' in out_str
    assert 'color":"#ff7f0e","continent":"Antarctica"' in out_str
    assert 'color":"#9edae5","continent":"SouthAmerica"' in out_str
    assert 'color":"#7f7f7f","continent":"Oceania"' in out_str
    assert 'color":"#dbdb8d","continent":"Sevenseas(openocean)"' in out_str

    # forced categorical
    m = view(nybb, column="BoroCode", categorical=True)
    out_str = _fetch_map_string(m)
    assert 'color":"#9edae5"' in out_str
    assert 'color":"#c7c7c7"' in out_str
    assert 'color":"#8c564b"' in out_str
    assert 'color":"#1f77b4"' in out_str
    assert 'color":"#98df8a"' in out_str

    # pandas.Categorical
    df = world.copy()
    df["categorical"] = pd.Categorical(df["name"])
    m = view(df, column="categorical")
    out_str = _fetch_map_string(m)
    for c in np.apply_along_axis(colors.to_hex, 1, cm.tab20(range(20))):
        assert f'"fillColor":"{c}"' in out_str

    # custom cmap
    m = view(nybb, column="BoroName", cmap="Set1")
    out_str = _fetch_map_string(m)
    assert 'color":"#999999"' in out_str
    assert 'color":"#a65628"' in out_str
    assert 'color":"#4daf4a"' in out_str
    assert 'color":"#e41a1c"' in out_str
    assert 'color":"#ff7f00"' in out_str

    # custom list of colors
    cmap = ["#333432", "#3b6e8c", "#bc5b4f", "#8fa37e", "#efc758"]
    m = view(nybb, column="BoroName", cmap=cmap)
    out_str = _fetch_map_string(m)
    for c in cmap:
        assert f'"fillColor":"{c}"' in out_str

    # shorter list (to make it repeat)
    cmap = ["#333432", "#3b6e8c"]
    m = view(nybb, column="BoroName", cmap=cmap)
    out_str = _fetch_map_string(m)
    for c in cmap:
        assert f'"fillColor":"{c}"' in out_str

    with pytest.raises(ValueError, match="'cmap' is invalid."):
        view(nybb, column="BoroName", cmap="nonsense")


def test_categories():
    m = view(
        nybb[["BoroName", "geometry"]],
        column="BoroName",
        categories=["Brooklyn", "Staten Island", "Queens", "Bronx", "Manhattan"],
    )
    out_str = _fetch_map_string(m)
    assert '"Bronx","__folium_color":"#c7c7c7"' in out_str
    assert '"Manhattan","__folium_color":"#9edae5"' in out_str
    assert '"Brooklyn","__folium_color":"#1f77b4"' in out_str
    assert '"StatenIsland","__folium_color":"#98df8a"' in out_str
    assert '"Queens","__folium_color":"#8c564b"' in out_str

    df = nybb.copy()
    df["categorical"] = pd.Categorical(df["BoroName"])
    with pytest.raises(ValueError, match="Cannot specify 'categories'"):
        view(df, "categorical", categories=["Brooklyn", "Staten Island"])


def test_column_values():
    """
    Check that the dataframe plot method returns same values with an
    input string (column in df), pd.Series, or np.array
    """
    column_array = np.array(world["pop_est"])
    m1 = view(world, column="pop_est")  # column name
    m2 = view(world, column=column_array)  # np.array
    m3 = view(world, column=world["pop_est"])  # pd.Series
    assert m1.location == m2.location == m3.location

    m1_fields = view(world, column=column_array, tooltip=True, popup=True)
    out1_fields_str = _fetch_map_string(m1_fields)
    assert (
        'fields=["pop_est","continent","name","iso_a3","gdp_md_est","range"]'
        in out1_fields_str
    )
    assert (
        'aliases=["pop_est","continent","name","iso_a3","gdp_md_est","range"]'
        in out1_fields_str
    )

    m2_fields = view(world, column=world["pop_est"], tooltip=True, popup=True)
    out2_fields_str = _fetch_map_string(m2_fields)
    assert (
        'fields=["pop_est","continent","name","iso_a3","gdp_md_est","range"]'
        in out2_fields_str
    )
    assert (
        'aliases=["pop_est","continent","name","iso_a3","gdp_md_est","range"]'
        in out2_fields_str
    )

    # GeoDataframe and the given list have different number of rows
    with pytest.raises(ValueError, match="different number of rows"):
        view(world, column=np.array([1, 2, 3]))


def test_no_crs():
    """Naive geometry get no tiles"""
    df = world.copy()
    df.crs = None
    m = view(df)
    assert "openstreetmap" not in m.to_dict()["children"].keys()


def test_style_kwds():
    """Style keywords"""
    m = view(world, style_kwds=dict(fillOpacity=0.1, weight=0.5, fillColor="orange"))
    out_str = _fetch_map_string(m)
    assert '"fillColor":"orange","fillOpacity":0.1,"weight":0.5' in out_str
    m = view(world, column="pop_est", style_kwds=dict(color="black"))
    assert '"color":"black"' in _fetch_map_string(m)


def test_tooltip():
    """Test tooltip"""
    # default with no tooltip or popup
    m = view(world)
    assert "GeoJsonTooltip" not in str(m.to_dict())
    assert "GeoJsonPopup" not in str(m.to_dict())

    # True
    m = view(world, tooltip=True, popup=True)
    assert "GeoJsonTooltip" in str(m.to_dict())
    assert "GeoJsonPopup" in str(m.to_dict())
    out_str = _fetch_map_string(m)
    assert (
        'fields=["pop_est","continent","name","iso_a3","gdp_md_est","range"]' in out_str
    )
    assert (
        'aliases=["pop_est","continent","name","iso_a3","gdp_md_est","range"]'
        in out_str
    )

    # True choropleth
    m = view(world, column="pop_est", tooltip=True, popup=True)
    assert "GeoJsonTooltip" in str(m.to_dict())
    assert "GeoJsonPopup" in str(m.to_dict())
    out_str = _fetch_map_string(m)
    assert (
        'fields=["pop_est","continent","name","iso_a3","gdp_md_est","range"]' in out_str
    )
    assert (
        'aliases=["pop_est","continent","name","iso_a3","gdp_md_est","range"]'
        in out_str
    )

    # single column
    m = view(world, tooltip="pop_est", popup="iso_a3")
    out_str = _fetch_map_string(m)
    assert 'fields=["pop_est"]' in out_str
    assert 'aliases=["pop_est"]' in out_str
    assert 'fields=["iso_a3"]' in out_str
    assert 'aliases=["iso_a3"]' in out_str

    # list
    m = view(world, tooltip=["pop_est", "continent"], popup=["iso_a3", "gdp_md_est"])
    out_str = _fetch_map_string(m)
    assert 'fields=["pop_est","continent"]' in out_str
    assert 'aliases=["pop_est","continent"]' in out_str
    assert 'fields=["iso_a3","gdp_md_est"' in out_str
    assert 'aliases=["iso_a3","gdp_md_est"]' in out_str

    # number
    m = view(world, tooltip=2, popup=2)
    out_str = _fetch_map_string(m)
    assert 'fields=["pop_est","continent"]' in out_str
    assert 'aliases=["pop_est","continent"]' in out_str

    # keywords tooltip
    m = view(
        world,
        tooltip=True,
        popup=False,
        tooltip_kwds=dict(aliases=[0, 1, 2, 3, 4, 5], sticky=False),
    )
    out_str = _fetch_map_string(m)
    assert (
        'fields=["pop_est","continent","name","iso_a3","gdp_md_est","range"]' in out_str
    )
    assert "aliases=[0,1,2,3,4,5]" in out_str
    assert '"sticky":false' in out_str

    # keywords popup
    m = view(
        world,
        tooltip=False,
        popup=True,
        popup_kwds=dict(aliases=[0, 1, 2, 3, 4, 5]),
    )
    out_str = _fetch_map_string(m)
    assert (
        'fields=["pop_est","continent","name","iso_a3","gdp_md_est","range"]' in out_str
    )
    assert "aliases=[0,1,2,3,4,5]" in out_str
    assert "<th>${aliases[i]" in out_str

    # no labels
    m = view(
        world,
        tooltip=True,
        popup=True,
        tooltip_kwds=dict(labels=False),
        popup_kwds=dict(labels=False),
    )
    out_str = _fetch_map_string(m)
    assert "<th>${aliases[i]" not in out_str


def test_custom_markers():
    # Markers
    m = view(
        cities,
        marker_type="marker",
        marker_kwds={"icon": folium.Icon(icon="star")},
    )
    assert ""","icon":"star",""" in _fetch_map_string(m)

    # Circle Markers
    m = view(cities, marker_type="circle", marker_kwds={"fill_color": "red"})
    assert ""","fillColor":"red",""" in _fetch_map_string(m)

    # Folium Markers
    m = view(
        cities,
        marker_type=folium.Circle(
            radius=4, fill_color="orange", fill_opacity=0.4, color="black", weight=1
        ),
    )
    assert ""","color":"black",""" in _fetch_map_string(m)

    # Circle
    m = view(cities, marker_type="circle_marker", marker_kwds={"radius": 10})
    assert ""","radius":10,""" in _fetch_map_string(m)

    # Unsupported Markers
    with pytest.raises(
        ValueError, match="Only 'marker', 'circle', and 'circle_marker' are supported"
    ):
        view(cities, marker_type="dummy")


def test_categorical_legend():
    m = view(world, column="continent", legend=True)
    out = m.get_root().render()
    out_str = "".join(out.split())

    assert "#1f77b4'></span>Africa" in out_str
    assert "#ff7f0e'></span>Antarctica" in out_str
    assert "#98df8a'></span>Asia" in out_str
    assert "#9467bd'></span>Europe" in out_str
    assert "#c49c94'></span>NorthAmerica" in out_str
    assert "#7f7f7f'></span>Oceania" in out_str
    assert "#dbdb8d'></span>Sevenseas(openocean)" in out_str
    assert "#9edae5'></span>SouthAmerica" in out_str


def test_vmin_vmax():
    df = world.copy()
    df["range"] = range(len(df))
    m = view(df, "range", vmin=-100, vmax=1000)
    out_str = _fetch_map_string(m)
    assert 'case"176":return{"color":"#3b528b","fillColor":"#3b528b"' in out_str
    assert 'case"119":return{"color":"#414287","fillColor":"#414287"' in out_str
    assert 'case"3":return{"color":"#482173","fillColor":"#482173"' in out_str

    with pytest.warns(UserWarning, match="vmin' cannot be higher than minimum value"):
        m = view(df, "range", vmin=100000)

    with pytest.warns(UserWarning, match="'vmax' cannot be lower than maximum value"):
        m = view(df, "range", vmax=10)


def test_missing_vals():
    m = view(missing, "continent")
    assert '"fillColor":null' in _fetch_map_string(m)

    m = view(missing, "pop_est")
    assert '"fillColor":null' in _fetch_map_string(m)

    m = view(missing, "pop_est", missing_kwds=dict(color="red"))
    assert '"fillColor":"red"' in _fetch_map_string(m)

    m = view(missing, "continent", missing_kwds=dict(color="red"))
    assert '"fillColor":"red"' in _fetch_map_string(m)


def test_categorical_legend():
    m = view(world, "continent", legend=True)
    out_str = _fetch_map_string(m)
    assert "#1f77b4'></span>Africa" in out_str
    assert "#ff7f0e'></span>Antarctica" in out_str
    assert "#98df8a'></span>Asia" in out_str
    assert "#9467bd'></span>Europe" in out_str
    assert "#c49c94'></span>NorthAmerica" in out_str
    assert "#7f7f7f'></span>Oceania" in out_str
    assert "#dbdb8d'></span>Sevenseas(openocean)" in out_str
    assert "#9edae5'></span>SouthAmerica" in out_str

    m = view(missing, "continent", legend=True, missing_kwds={"color": "red"})
    out_str = _fetch_map_string(m)
    assert "red'></span>NaN" in out_str


def test_colorbar():
    m = view(world, "range", legend=True)
    out_str = _fetch_map_string(m)
    assert "attr(\"id\",'legend')" in out_str
    assert "text('range')" in out_str

    m = view(world, "range", legend=True, legend_kwds=dict(caption="my_caption"))
    out_str = _fetch_map_string(m)
    assert "attr(\"id\",'legend')" in out_str
    assert "text('my_caption')" in out_str

    m = view(missing, "pop_est", legend=True, missing_kwds=dict(color="red"))
    out_str = _fetch_map_string(m)
    assert "red'></span>NaN" in out_str

    # do not scale legend
    m = view(
        world,
        "pop_est",
        legend=True,
        legend_kwds=dict(scale=False),
        scheme="Headtailbreaks",
    )
    out_str = _fetch_map_string(m)
    assert out_str.count("#440154ff") == 100
    assert out_str.count("#3b528bff") == 100
    assert out_str.count("#21918cff") == 100
    assert out_str.count("#5ec962ff") == 100
    assert out_str.count("#fde725ff") == 100

    # scale legend accorrdingly
    m = view(
        world,
        "pop_est",
        legend=True,
        scheme="Headtailbreaks",
    )
    out_str = _fetch_map_string(m)
    assert out_str.count("#440154ff") == 16
    assert out_str.count("#3b528bff") == 51
    assert out_str.count("#21918cff") == 133
    assert out_str.count("#5ec962ff") == 282
    assert out_str.count("#fde725ff") == 18

    # discrete cmap
    m = view(world, "pop_est", legend=True, cmap="Pastel2")
    out_str = _fetch_map_string(m)

    assert out_str.count("b3e2cdff") == 63
    assert out_str.count("fdcdacff") == 62
    assert out_str.count("cbd5e8ff") == 63
    assert out_str.count("f4cae4ff") == 62
    assert out_str.count("e6f5c9ff") == 62
    assert out_str.count("fff2aeff") == 63
    assert out_str.count("f1e2ccff") == 62
    assert out_str.count("ccccccff") == 63


def test_providers():
    m = view(nybb, tiles=contextily.providers.CartoDB.PositronNoLabels)
    out_str = _fetch_map_string(m)

    assert (
        '"https://{s}.basemaps.cartocdn.com/light_nolabels/{z}/{x}/{y}.png"' in out_str
    )
    assert '"attribution":"(C)OpenStreetMapcontributors(C)CARTO"' in out_str
    assert '"maxNativeZoom":19,"maxZoom":19,"minZoom":0' in out_str<|MERGE_RESOLUTION|>--- conflicted
+++ resolved
@@ -2,14 +2,11 @@
 import geopandas as gpd
 import matplotlib.cm as cm
 import matplotlib.colors as colors
-<<<<<<< HEAD
 import contextily
-=======
 import numpy as np
 import pandas as pd
 import pytest
 
->>>>>>> 69ad10c3
 from geopandas_view import view
 
 nybb = gpd.read_file(gpd.datasets.get_path("nybb"))
