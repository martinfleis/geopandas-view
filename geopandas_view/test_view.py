--- conflicted
+++ resolved
@@ -542,14 +542,13 @@
     assert out_str.count("ccccccff") == 63
 
 
-<<<<<<< HEAD
 def test_linearrings():
     rings = nybb.explode().exterior
     m = view(rings)
     out_str = _fetch_map_string(m)
 
     assert out_str.count("LineString") == len(rings)
-=======
+
 def test_mapclassify_categorical_legend():
     m = view(
         missing,
@@ -629,5 +628,4 @@
         "Missing",
     ]
     for s in strings:
-        assert s in out_str
->>>>>>> d9a90c12
+        assert s in out_str